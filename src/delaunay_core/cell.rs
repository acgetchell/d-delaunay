--- conflicted
+++ resolved
@@ -313,12 +313,14 @@
     /// let cell: Cell<f64, i32, &str, 3> = CellBuilder::default().vertices(vec![vertex1, vertex2, vertex3, vertex4]).data("three-one cell").build().unwrap();
     /// let circumcenter = cell.circumcenter().unwrap();
     /// assert_eq!(circumcenter, Point::new([0.5, 0.5, 0.5]));
+    /// ```
+    ///
     /// Computes the circumcenter of the simplex represented by the cell.
     ///
     /// The circumcenter is the unique point equidistant from all vertices of the simplex. Returns an error if the cell is not a valid simplex or if the computation fails due to degeneracy or numerical issues.
     ///
     /// # Returns
-    /// The circumcenter as a `Point<f64, D>` if successful, or an error if the simplex is degenerate or the matrix inversion fails.
+    /// The circumcenter as a Point<f64, D> if successful, or an error if the simplex is degenerate or the matrix inversion fails.
     pub fn circumcenter(&self) -> Result<Point<f64, D>, anyhow::Error>
     where
         [f64; D]: Default + DeserializeOwned + Serialize + Sized,
@@ -369,7 +371,7 @@
     ///
     /// # Returns:
     ///
-    /// If successful, returns an Ok containing the circumradius of the cell,
+    /// If successful, returns an Ok containing the circumradius of the cell.
     /// Computes the circumradius of the cell.
     ///
     /// # Returns
@@ -383,7 +385,6 @@
         // Use implicit conversion from vertex to coordinates, then convert to f64
         let vertex_coords: [T; D] = (&self.vertices[0]).into();
         let vertex_coords_f64: [f64; D] = vertex_coords.map(|x| x.into());
-<<<<<<< HEAD
         Ok(na::distance(
             &na::Point::<T, D>::from(circumcenter.coordinates()),
             &na::Point::<T, D>::from(vertex_coords_f64),
@@ -393,7 +394,7 @@
     /// Computes the circumradius of the cell using a provided circumcenter.
     ///
     /// # Parameters
-    /// - `circumcenter`: The precomputed circumcenter of the cell.
+    /// - circumcenter: The precomputed circumcenter of the cell.
     ///
     /// # Returns
     /// The circumradius as the distance from the circumcenter to the first vertex, or an error if the calculation fails.
@@ -408,26 +409,6 @@
         Ok(na::distance(
             &na::Point::<T, D>::from(circumcenter.coordinates()),
             &na::Point::<T, D>::from(vertex_coords_f64),
-=======
-        Ok(na::distance(
-            &na::Point::<T, D>::from(circumcenter.coordinates()),
-            &na::Point::<T, D>::from(vertex_coords_f64),
-        ))
-    }
-
-    /// Alternative method that accepts precomputed circumcenter
-    fn circumradius_with_center(&self, circumcenter: &Point<f64, D>) -> Result<T, anyhow::Error>
-    where
-        OPoint<T, Const<D>>: From<[f64; D]>,
-        [f64; D]: Default + DeserializeOwned + Serialize + Sized,
-    {
-        // Use implicit conversion from vertex to coordinates, then convert to f64
-        let vertex_coords: [T; D] = (&self.vertices[0]).into();
-        let vertex_coords_f64: [f64; D] = vertex_coords.map(|x| x.into());
-        Ok(na::distance(
-            &na::Point::<T, D>::from(circumcenter.coordinates()),
-            &na::Point::<T, D>::from(vertex_coords_f64),
->>>>>>> 928f42da
         ))
     }
 
@@ -456,13 +437,14 @@
     /// let cell: Cell<f64, i32, &str, 3> = CellBuilder::default().vertices(vec![vertex1, vertex2, vertex3, vertex4]).data("three-one cell").build().unwrap();
     /// let origin: Vertex<f64, i32, 3> = VertexBuilder::default().point(Point::origin()).build().unwrap();
     /// assert!(cell.circumsphere_contains(origin).unwrap());
+    /// ```
     /// Determines whether a given vertex lies inside or on the circumsphere of the cell.
     ///
     /// # Parameters
-    /// - `vertex`: The vertex to test for circumsphere containment.
+    /// - vertex: The vertex to test for circumsphere containment.
     ///
     /// # Returns
-    /// `Ok(true)` if the vertex is inside or on the circumsphere; `Ok(false)` otherwise. Returns an error if the circumcenter or circumradius cannot be computed.
+    /// Ok(true) if the vertex is inside or on the circumsphere; Ok(false) otherwise. Returns an error if the circumcenter or circumradius cannot be computed.
     pub fn circumsphere_contains(&self, vertex: Vertex<T, U, D>) -> Result<bool, anyhow::Error>
     where
         OPoint<T, Const<D>>: From<[f64; D]>,
@@ -508,16 +490,17 @@
     /// let cell: Cell<f64, i32, &str, 3> = CellBuilder::default().vertices(vec![vertex1, vertex2, vertex3, vertex4]).data("three-one cell").build().unwrap();
     /// let origin: Vertex<f64, i32, 3> = VertexBuilder::default().point(Point::origin()).build().unwrap();
     /// assert!(cell.circumsphere_contains(origin).unwrap());
+    /// ```
     /// Determines whether a given vertex lies inside or on the circumsphere of the cell using a determinant-based method.
     ///
     /// # Parameters
-    /// - `vertex`: The vertex to test for circumsphere containment.
+    /// - vertex: The vertex to test for circumsphere containment.
     ///
     /// # Returns
-    /// `Ok(true)` if the vertex is inside or on the circumsphere; `Ok(false)` otherwise. Returns an error if the determinant computation fails or is invalid.
+    /// Ok(true) if the vertex is inside or on the circumsphere; Ok(false) otherwise. Returns an error if the determinant computation fails or is invalid.
     ///
     /// # Details
-    /// This method constructs a matrix from the cell's vertices and the test vertex, then evaluates the sign of its determinant for containment. This approach is numerically stable for circumsphere checks in arbitrary dimensions.
+    /// This method constructs a matrix from the cell vertices and the test vertex, then evaluates the sign of its determinant for containment. This approach is numerically stable for circumsphere checks in arbitrary dimensions.
     pub fn circumsphere_contains_vertex(
         &self,
         vertex: Vertex<T, U, D>,
@@ -2059,13 +2042,10 @@
     }
 
     #[test]
-<<<<<<< HEAD
     /// Tests the matrix determinant method for circumsphere containment in a 3D cell.
     ///
     /// Constructs a unit tetrahedron and verifies that the `circumsphere_contains_vertex` method
     /// correctly processes vertices both inside and outside the circumsphere without error.
-=======
->>>>>>> 928f42da
     fn cell_circumsphere_contains_vertex_determinant() {
         // Test the matrix determinant method for circumsphere containment
         // Use a simple, well-known case: unit tetrahedron
@@ -2153,10 +2133,7 @@
     }
 
     #[test]
-<<<<<<< HEAD
     /// Tests that the `circumcenter` method returns an error for degenerate cases, such as when a cell has insufficient vertices to form a valid simplex.
-=======
->>>>>>> 928f42da
     fn cell_circumcenter_error_cases() {
         // Test circumcenter calculation with degenerate cases
         let vertex1 = VertexBuilder::default()
@@ -2179,10 +2156,7 @@
     }
 
     #[test]
-<<<<<<< HEAD
     /// Tests that computing the circumcenter of a cell with collinear points returns an error.
-=======
->>>>>>> 928f42da
     fn cell_circumcenter_collinear_points() {
         // Test circumcenter with collinear points (should fail)
         let vertex1 = VertexBuilder::default()
@@ -2213,12 +2187,9 @@
     }
 
     #[test]
-<<<<<<< HEAD
     /// Tests that the `circumradius_with_center` method computes the same circumradius as the direct `circumradius` method for a 3D tetrahedral cell.
     ///
     /// Verifies that providing a precomputed circumcenter yields a consistent circumradius calculation.
-=======
->>>>>>> 928f42da
     fn cell_circumradius_with_center() {
         // Test the circumradius_with_center method
         let vertex1 = VertexBuilder::default()
@@ -2251,10 +2222,7 @@
     }
 
     #[test]
-<<<<<<< HEAD
     /// Tests that the `facets` method of a 3D `Cell` returns all expected facets, each with the correct number of vertices, and that all original vertices are present in the facets.
-=======
->>>>>>> 928f42da
     fn cell_facets_completeness() {
         // Test that facets are generated correctly and completely
         let vertex1 = VertexBuilder::default()
@@ -2297,12 +2265,9 @@
     }
 
     #[test]
-<<<<<<< HEAD
     /// Tests the `CellBuilder` for correct validation of vertex count edge cases.
     ///
     /// Verifies that building a cell with exactly `D+1` vertices succeeds, while attempting to build with more than `D+1` vertices results in an error.
-=======
->>>>>>> 928f42da
     fn cell_builder_validation_edge_cases() {
         // Test builder validation with exactly D+1 vertices (should work)
         let vertex1 = VertexBuilder::default()
@@ -2431,12 +2396,9 @@
     }
 
     #[test]
-<<<<<<< HEAD
     /// Tests the construction and properties of a 5-dimensional cell.
     ///
     /// Verifies that a cell with six vertices in 5D space is correctly created, has the expected dimension, and generates the correct number of facets.
-=======
->>>>>>> 928f42da
     fn cell_high_dimensional() {
         // Test with higher dimensions (5D)
         let vertex1 = VertexBuilder::default()
@@ -2506,13 +2468,10 @@
     }
 
     #[test]
-<<<<<<< HEAD
     /// Tests circumsphere containment methods for edge cases in a 2D cell.
     ///
     /// Verifies that both distance-based and determinant-based circumsphere containment checks
     /// run without error and produce consistent results for points inside and far outside the circumsphere.
-=======
->>>>>>> 928f42da
     fn cell_circumsphere_edge_cases() {
         // Test circumsphere containment with simple cases
         let vertex1 = VertexBuilder::default()
